/*-
 * -\-\-
 * Spotify Styx API Service
 * --
 * Copyright (C) 2017 Spotify AB
 * --
 * Licensed under the Apache License, Version 2.0 (the "License");
 * you may not use this file except in compliance with the License.
 * You may obtain a copy of the License at
 * 
 *      http://www.apache.org/licenses/LICENSE-2.0
 * 
 * Unless required by applicable law or agreed to in writing, software
 * distributed under the License is distributed on an "AS IS" BASIS,
 * WITHOUT WARRANTIES OR CONDITIONS OF ANY KIND, either express or implied.
 * See the License for the specific language governing permissions and
 * limitations under the License.
 * -/-/-
 */

package com.spotify.styx.api;

import static com.spotify.apollo.test.unit.ResponseMatchers.hasHeader;
import static com.spotify.apollo.test.unit.ResponseMatchers.hasNoPayload;
import static com.spotify.apollo.test.unit.ResponseMatchers.hasStatus;
import static com.spotify.apollo.test.unit.StatusTypeMatchers.withCode;
import static com.spotify.apollo.test.unit.StatusTypeMatchers.withReasonPhrase;
import static com.spotify.styx.api.JsonMatchers.assertJson;
import static com.spotify.styx.model.SequenceEvent.create;
import static com.spotify.styx.serialization.Json.deserialize;
import static com.spotify.styx.serialization.Json.serialize;
import static org.hamcrest.Matchers.empty;
import static org.hamcrest.Matchers.equalTo;
import static org.hamcrest.Matchers.hasSize;
import static org.hamcrest.Matchers.is;
import static org.hamcrest.Matchers.startsWith;
import static org.junit.Assert.assertThat;
import static org.mockito.Matchers.any;
import static org.mockito.Mockito.mock;
import static org.mockito.Mockito.verify;
import static org.mockito.Mockito.when;

import com.google.cloud.datastore.Datastore;
import com.google.cloud.datastore.Key;
import com.google.cloud.datastore.KeyQuery;
import com.google.cloud.datastore.Query;
import com.google.cloud.datastore.QueryResults;
import com.google.cloud.datastore.testing.LocalDatastoreHelper;
import com.google.common.base.Throwables;
import com.google.common.collect.ImmutableList;
import com.spotify.apollo.Environment;
import com.spotify.apollo.Response;
import com.spotify.apollo.Status;
import com.spotify.styx.model.Event;
import com.spotify.styx.model.Schedule;
import com.spotify.styx.model.Workflow;
import com.spotify.styx.model.WorkflowConfiguration;
import com.spotify.styx.model.WorkflowInstance;
import com.spotify.styx.model.WorkflowState;
import com.spotify.styx.state.Trigger;
import com.spotify.styx.storage.AggregateStorage;
import com.spotify.styx.storage.BigtableMocker;
import com.spotify.styx.storage.BigtableStorage;
<<<<<<< HEAD
import com.spotify.styx.util.DockerImageValidator;
import com.spotify.styx.util.ShardedCounter;
=======
>>>>>>> c708b63c
import com.spotify.styx.util.TriggerUtil;
import com.spotify.styx.util.WorkflowValidator;
import java.io.IOException;
import java.time.Duration;
import java.time.Instant;
import java.util.Collections;
import okio.ByteString;
import org.apache.hadoop.hbase.client.Connection;
import org.junit.After;
import org.junit.AfterClass;
import org.junit.Before;
import org.junit.BeforeClass;
import org.junit.Test;
import org.mockito.Mock;
import org.mockito.MockitoAnnotations;

public class WorkflowResourceTest extends VersionedApiTest {

  private static final String SCHEDULER_BASE = "http://localhost:12345";

  private static LocalDatastoreHelper localDatastore;

<<<<<<< HEAD
  private Datastore datastore = localDatastore.getOptions().getService();
  private Connection bigtable = setupBigTableMockTable();
  private AggregateStorage storage;

  public WorkflowResourceTest(Api.Version version) {
    super("/workflows", version, "workflow-test");
    MockitoAnnotations.initMocks(this);
  }

=======
>>>>>>> c708b63c
  private static final WorkflowConfiguration WORKFLOW_CONFIGURATION =
      WorkflowConfiguration.builder()
          .id("bar")
          .schedule(Schedule.DAYS)
          .commitSha("00000ef508c1cb905e360590ce3e7e9193f6b370")
          .dockerImage("bar-dummy:dummy")
          .build();

  private static final Workflow WORKFLOW =
      Workflow.create("foo", WORKFLOW_CONFIGURATION);

  private static final Trigger NATURAL_TRIGGER = Trigger.natural();
  private static final Trigger BACKFILL_TRIGGER = Trigger.backfill("backfill-1");

  private static final ByteString STATEPAYLOAD_FULL =
      ByteString.encodeUtf8("{\"enabled\":\"true\", "
                            + "\"next_natural_trigger\":\"2016-08-10T07:00:01Z\", "
                            + "\"next_natural_offset_trigger\":\"2016-08-10T08:00:01Z\"}");

  private static final ByteString STATEPAYLOAD_ENABLED =
      ByteString.encodeUtf8("{\"enabled\":\"true\"}");

  private static final ByteString STATEPAYLOAD_OTHER_FIELD =
      ByteString.encodeUtf8("{\"enabled\":\"true\",\"other_field\":\"ignored\"}");

  private static final ByteString BAD_JSON =
      ByteString.encodeUtf8("{\"The BAD\"}");

<<<<<<< HEAD
  @Mock private DockerImageValidator dockerImageValidator;
  @Mock private ShardedCounter shardedCounter;

  @Override
  protected void init(Environment environment) {
    storage = new AggregateStorage(bigtable, datastore, Duration.ZERO, shardedCounter);
    when(dockerImageValidator.validateImageReference(Mockito.anyString())).thenReturn(Collections.emptyList());
    WorkflowResource workflowResource = new WorkflowResource(storage, SCHEDULER_BASE, dockerImageValidator,
=======
  @Mock WorkflowValidator workflowValidator;

  private Datastore datastore = localDatastore.getOptions().getService();
  private Connection bigtable = setupBigTableMockTable();
  private AggregateStorage storage = new AggregateStorage(bigtable, datastore, Duration.ZERO);

  public WorkflowResourceTest(Api.Version version) {
    super("/workflows", version, "workflow-test");
    MockitoAnnotations.initMocks(this);
  }

  @Override
  protected void init(Environment environment) {
    when(workflowValidator.validateWorkflow(any())).thenReturn(Collections.emptyList());
    when(workflowValidator.validateWorkflowConfiguration(any())).thenReturn(Collections.emptyList());
    WorkflowResource workflowResource = new WorkflowResource(storage, SCHEDULER_BASE, workflowValidator,
>>>>>>> c708b63c
                                                             environment.client());

    environment.routingEngine()
        .registerRoutes(Api.withCommonMiddleware(
            workflowResource.routes()));
  }

  @BeforeClass
  public static void setUpClass() throws Exception {
    localDatastore = LocalDatastoreHelper.create(1.0); // 100% global consistency
    localDatastore.start();
  }

  @AfterClass
  public static void tearDownClass() throws Exception {
    if (localDatastore != null) {
      try {
        localDatastore.stop(org.threeten.bp.Duration.ofSeconds(30));
      } catch (Throwable e) {
        e.printStackTrace();
      }
    }
  }

  @Before
  public void setUp() throws Exception {
    storage.storeWorkflow(WORKFLOW);
  }

  @After
  public void tearDown() throws Exception {
    // clear datastore after each test
    Datastore datastore = localDatastore.getOptions().getService();
    KeyQuery query = Query.newKeyQueryBuilder().build();
    final QueryResults<Key> keys = datastore.run(query);
    while (keys.hasNext()) {
      datastore.delete(keys.next());
    }
    serviceHelper.stubClient().clear();
  }

  @Test
  public void shouldSucceedWithFullPatchStatePerWorkflow() throws Exception {
    sinceVersion(Api.Version.V3);

    Response<ByteString> response =
        awaitResponse(serviceHelper.request("GET", path("/foo/bar/state")));

    assertThat(response, hasStatus(withCode(Status.OK)));
    assertJson(response, "enabled", equalTo(false));

    response =
        awaitResponse(serviceHelper.request("PATCH", path("/foo/bar/state"),
                                            STATEPAYLOAD_FULL));

    assertThat(response, hasStatus(withCode(Status.OK)));
    assertThat(response, hasHeader("Content-Type", equalTo("application/json")));
    assertJson(response, "enabled", equalTo(true));
    assertJson(response, "next_natural_trigger", equalTo("2016-08-10T07:00:01Z"));
    assertJson(response, "next_natural_offset_trigger", equalTo("2016-08-10T08:00:01Z"));

    final WorkflowState workflowState = storage.workflowState(WORKFLOW.id());
    assertThat(workflowState.enabled().get(), is(true));
    assertThat(workflowState.nextNaturalTrigger().get().toString(),
               equalTo("2016-08-10T07:00:01Z"));
    assertThat(workflowState.nextNaturalOffsetTrigger().get().toString(),
               equalTo("2016-08-10T08:00:01Z"));
  }

  @Test
  public void shouldSucceedWithEnabledPatchStatePerWorkflow() throws Exception {
    sinceVersion(Api.Version.V3);

    Response<ByteString> response =
        awaitResponse(serviceHelper.request("PATCH", path("/foo/bar/state"),
                                            STATEPAYLOAD_ENABLED));

    assertThat(response, hasStatus(withCode(Status.OK)));
    assertThat(response, hasHeader("Content-Type", equalTo("application/json")));
    assertJson(response, "enabled", equalTo(true));

    assertThat(storage.enabled(WORKFLOW.id()), is(true));
  }

  @Test
  public void shouldSucceedWhenStatePayloadWithOtherFieldsIsSent() throws Exception {
    sinceVersion(Api.Version.V3);

    Response<ByteString> response =
        awaitResponse(serviceHelper.request("PATCH", path("/foo/bar/state"),
                                            STATEPAYLOAD_OTHER_FIELD));

    assertThat(response, hasStatus(withCode(Status.OK)));
    assertJson(response, "enabled", equalTo(true));

    assertThat(storage.enabled(WORKFLOW.id()), is(true));
  }

  @Test
  public void shouldFailOnCommitShaInPatch() throws Exception {
    sinceVersion(Api.Version.V3);

    Response<ByteString> response =
        awaitResponse(serviceHelper.request("PATCH", path("/foo/bar/state"),
                                            ByteString.encodeUtf8("{\"commit_sha\": \"foobar\"}")));

    assertThat(response, hasStatus(withCode(Status.BAD_REQUEST)));
  }

  @Test
  public void shouldFailOnDockerImageInPatch() throws Exception {
    sinceVersion(Api.Version.V3);

    Response<ByteString> response =
        awaitResponse(serviceHelper.request("PATCH", path("/foo/bar/state"),
                                            ByteString.encodeUtf8("{\"docker_image\": \"foobar\"}")));

    assertThat(response, hasStatus(withCode(Status.BAD_REQUEST)));
  }

  @Test
  public void shouldFailOnCommitShaAndDockerImageInPatch() throws Exception {
    sinceVersion(Api.Version.V3);

    Response<ByteString> response =
        awaitResponse(serviceHelper.request("PATCH", path("/foo/bar/state"),
                                            ByteString.encodeUtf8("{\"commit_sha\": \"foobar\","
                                                                  + "\"docker_image\": \"foobar\"}")));

    assertThat(response, hasStatus(withCode(Status.BAD_REQUEST)));
  }

  @Test
  public void shouldReturnCurrentWorkflowState() throws Exception {
    sinceVersion(Api.Version.V3);

    Response<ByteString> response =
        awaitResponse(serviceHelper.request("GET", path("/foo/bar/state")));

    assertThat(response, hasStatus(withCode(Status.OK)));
    assertJson(response, "enabled", equalTo(false));

    storage.patchState(WORKFLOW.id(),
                       WorkflowState.patchEnabled(true));

    response =
        awaitResponse(serviceHelper.request("GET", path("/foo/bar/state")));

    assertThat(response, hasStatus(withCode(Status.OK)));
    assertJson(response, "enabled", equalTo(true));
  }

  @Test
  public void shouldReturnBadRequestWhenMalformedStatePayloadIsSent() throws Exception {
    sinceVersion(Api.Version.V3);

    Response<ByteString> response =
        awaitResponse(serviceHelper.request("PATCH", path("/foo/bar/state"),
                                            BAD_JSON));

    assertThat(response, hasStatus(withCode(Status.BAD_REQUEST)));
    assertThat(response, hasNoPayload());
    assertThat(response, hasStatus(withReasonPhrase(equalTo("Invalid payload."))));
  }

  @Test
  public void shouldReturnBadRequestWhenNoPayloadIsSent() throws Exception {
    sinceVersion(Api.Version.V3);

    Response<ByteString> response =
        awaitResponse(serviceHelper.request("PATCH", path("/foo/bar/state")));

    assertThat(response, hasStatus(withCode(Status.BAD_REQUEST)));
    assertThat(response, hasNoPayload());
    assertThat(response, hasStatus(withReasonPhrase(equalTo("Missing payload."))));
  }

  @Test
  public void shouldReturnWorkflowInstancesData() throws Exception {
    sinceVersion(Api.Version.V3);

    WorkflowInstance wfi = WorkflowInstance.create(WORKFLOW.id(), "2016-08-10");
    storage.writeEvent(create(Event.triggerExecution(wfi, NATURAL_TRIGGER), 0L, ms("07:00:00")));
    storage.writeEvent(create(Event.created(wfi, "exec", "img"), 1L, ms("07:00:01")));
    storage.writeEvent(create(Event.started(wfi), 2L, ms("07:00:02")));

    Response<ByteString> response =
        awaitResponse(serviceHelper.request("GET", path("/foo/bar/instances")));

    assertThat(response, hasStatus(withCode(Status.OK)));

    assertJson(response, "[*]", hasSize(1));
    assertJson(response, "[0].workflow_instance.parameter", is("2016-08-10"));
    assertJson(response, "[0].workflow_instance.workflow_id.component_id", is("foo"));
    assertJson(response, "[0].workflow_instance.workflow_id.id", is("bar"));
    assertJson(response, "[0].triggers", hasSize(1));
    assertJson(response, "[0].triggers.[0].trigger_id", is(TriggerUtil.NATURAL_TRIGGER_ID));
    assertJson(response, "[0].triggers.[0].complete", is(false));
    assertJson(response, "[0].triggers.[0].executions", hasSize(1));
    assertJson(response, "[0].triggers.[0].executions.[0].execution_id", is("exec"));
    assertJson(response, "[0].triggers.[0].executions.[0].docker_image", is("img"));
    assertJson(response, "[0].triggers.[0].executions.[0].statuses", hasSize(2));
    assertJson(response, "[0].triggers.[0].executions.[0].statuses.[0].status", is("SUBMITTED"));
    assertJson(response, "[0].triggers.[0].executions.[0].statuses.[1].status", is("STARTED"));
  }

  @Test
  public void shouldReturnWorkflowRangeOfInstancesData() throws Exception {
    sinceVersion(Api.Version.V3);

    WorkflowInstance wfi = WorkflowInstance.create(WORKFLOW.id(), "2016-08-10");
    storage.writeEvent(create(Event.triggerExecution(wfi, NATURAL_TRIGGER), 0L, ms("07:00:00")));
    storage.writeEvent(create(Event.created(wfi, "exec", "img"), 1L, ms("07:00:01")));
    storage.writeEvent(create(Event.started(wfi), 2L, ms("07:00:02")));

    Response<ByteString> response =
        awaitResponse(serviceHelper.request("GET", path("/foo/bar/instances?start=2016-08-10")));

    assertThat(response, hasStatus(withCode(Status.OK)));

    assertJson(response, "[*]", hasSize(1));
    assertJson(response, "[0].workflow_instance.parameter", is("2016-08-10"));
    assertJson(response, "[0].workflow_instance.workflow_id.component_id", is("foo"));
    assertJson(response, "[0].workflow_instance.workflow_id.id", is("bar"));
    assertJson(response, "[0].triggers", hasSize(1));
    assertJson(response, "[0].triggers.[0].trigger_id", is(TriggerUtil.NATURAL_TRIGGER_ID));
    assertJson(response, "[0].triggers.[0].complete", is(false));
    assertJson(response, "[0].triggers.[0].executions", hasSize(1));
    assertJson(response, "[0].triggers.[0].executions.[0].execution_id", is("exec"));
    assertJson(response, "[0].triggers.[0].executions.[0].docker_image", is("img"));
    assertJson(response, "[0].triggers.[0].executions.[0].statuses", hasSize(2));
    assertJson(response, "[0].triggers.[0].executions.[0].statuses.[0].status", is("SUBMITTED"));
    assertJson(response, "[0].triggers.[0].executions.[0].statuses.[1].status", is("STARTED"));
  }

  @Test
  public void shouldReturnWorkflowInstanceData() throws Exception {
    sinceVersion(Api.Version.V3);

    WorkflowInstance wfi = WorkflowInstance.create(WORKFLOW.id(), "2016-08-10");
    storage.writeEvent(create(Event.triggerExecution(wfi, NATURAL_TRIGGER), 0L, ms("07:00:00")));
    storage.writeEvent(create(Event.created(wfi, "exec", "img"), 1L, ms("07:00:01")));
    storage.writeEvent(create(Event.started(wfi), 2L, ms("07:00:02")));

    Response<ByteString> response =
        awaitResponse(serviceHelper.request("GET", path("/foo/bar/instances/2016-08-10")));

    assertThat(response, hasStatus(withCode(Status.OK)));

    assertJson(response, "workflow_instance.parameter", is("2016-08-10"));
    assertJson(response, "workflow_instance.workflow_id.component_id", is("foo"));
    assertJson(response, "workflow_instance.workflow_id.id", is("bar"));
    assertJson(response, "triggers", hasSize(1));
    assertJson(response, "triggers.[0].trigger_id", is(TriggerUtil.NATURAL_TRIGGER_ID));
    assertJson(response, "triggers.[0].timestamp", is("2016-08-10T07:00:00Z"));
    assertJson(response, "triggers.[0].complete", is(false));
    assertJson(response, "triggers.[0].executions", hasSize(1));
    assertJson(response, "triggers.[0].executions.[0].execution_id", is("exec"));
    assertJson(response, "triggers.[0].executions.[0].docker_image", is("img"));
    assertJson(response, "triggers.[0].executions.[0].statuses", hasSize(2));
    assertJson(response, "triggers.[0].executions.[0].statuses.[0].status", is("SUBMITTED"));
    assertJson(response, "triggers.[0].executions.[0].statuses.[1].status", is("STARTED"));
    assertJson(response, "triggers.[0].executions.[0].statuses.[0].timestamp",
               is("2016-08-10T07:00:01Z"));
    assertJson(response, "triggers.[0].executions.[0].statuses.[1].timestamp",
               is("2016-08-10T07:00:02Z"));
  }

  @Test
  public void shouldReturnWorkflowInstanceDataBackfill() throws Exception {
    sinceVersion(Api.Version.V3);

    WorkflowInstance wfi = WorkflowInstance.create(WORKFLOW.id(), "2016-08-10");
    storage.writeEvent(create(Event.triggerExecution(wfi, BACKFILL_TRIGGER), 0L, ms("07:00:00")));

    Response<ByteString> response =
        awaitResponse(serviceHelper.request("GET", path("/foo/bar/instances/2016-08-10")));

    assertThat(response, hasStatus(withCode(Status.OK)));

    assertJson(response, "workflow_instance.parameter", is("2016-08-10"));
    assertJson(response, "workflow_instance.workflow_id.component_id", is("foo"));
    assertJson(response, "workflow_instance.workflow_id.id", is("bar"));
    assertJson(response, "triggers", hasSize(1));
    assertJson(response, "triggers.[0].trigger_id", is("backfill-1"));
    assertJson(response, "triggers.[0].timestamp", is("2016-08-10T07:00:00Z"));
    assertJson(response, "triggers.[0].complete", is(false));
  }

  @Test
  public void shouldPaginateWorkflowInstancesData() throws Exception {
    sinceVersion(Api.Version.V3);

    WorkflowInstance wfi1 = WorkflowInstance.create(WORKFLOW.id(), "2016-08-11");
    WorkflowInstance wfi2 = WorkflowInstance.create(WORKFLOW.id(), "2016-08-12");
    WorkflowInstance wfi3 = WorkflowInstance.create(WORKFLOW.id(), "2016-08-13");
    storage.writeEvent(create(Event.triggerExecution(wfi1, NATURAL_TRIGGER), 0L, ms("07:00:00")));
    storage.writeEvent(create(Event.triggerExecution(wfi2, NATURAL_TRIGGER), 0L, ms("07:00:00")));
    storage.writeEvent(create(Event.triggerExecution(wfi3, NATURAL_TRIGGER), 0L, ms("07:00:00")));

    Response<ByteString> response = awaitResponse(
        serviceHelper.request("GET", path("/foo/bar/instances?offset=2016-08-12&limit=1")));

    assertThat(response, hasStatus(withCode(Status.OK)));

    assertJson(response, "[*]", hasSize(1));
    assertJson(response, "[0].workflow_instance.parameter", is("2016-08-12"));
  }

  @Test
  public void shouldReturnBadRequestWhenNoPayloadIsSentWorkflow() throws Exception {
    sinceVersion(Api.Version.V3);

    Response<ByteString> response =
        awaitResponse(serviceHelper.request("POST", path("/foo")));

    assertThat(response, hasStatus(withCode(Status.BAD_REQUEST)));
    assertThat(response, hasNoPayload());
    assertThat(response, hasStatus(withReasonPhrase(equalTo("Missing payload."))));
  }

  @Test
  public void shouldReturnBadRequestWhenMalformedStatePayloadIsSentWorkflow() throws Exception {
    sinceVersion(Api.Version.V3);

    Response<ByteString> response =
        awaitResponse(serviceHelper.request("POST", path("/foo"),
                                            BAD_JSON));

    assertThat(response, hasStatus(withCode(Status.BAD_REQUEST)));
    assertThat(response, hasNoPayload());
    assertThat(response, hasStatus(withReasonPhrase(
        startsWith("Invalid payload. Unexpected character ('}' (code 125)): "
                   + "was expecting a colon to separate field name and value"))));
  }

  @Test
  public void shouldReturnOkWhenSchedulerReturnsSuccessWorkflow() throws Exception {
    sinceVersion(Api.Version.V3);

    serviceHelper.stubClient()
        .respond(Response.forPayload(serialize(WORKFLOW)))
        .to(SCHEDULER_BASE + "/api/v0/workflows/foo");

    Response<ByteString> response =
        awaitResponse(
            serviceHelper
                .request("POST", path("/foo"), serialize(WORKFLOW_CONFIGURATION)));

    verify(workflowValidator).validateWorkflowConfiguration(WORKFLOW_CONFIGURATION);

    assertThat(response, hasStatus(withCode(Status.OK)));
    assertThat(deserialize(response.payload().get(), Workflow.class), equalTo(WORKFLOW));
  }

  @Test
  public void shouldReturnErrorMessageWhenSchedulerFailsWorkflow() throws Exception {
    sinceVersion(Api.Version.V3);

    serviceHelper.stubClient()
        .respond(Response.forStatus(Status.SERVICE_UNAVAILABLE))
        .to(SCHEDULER_BASE + "/api/v0/workflows/foo");

    Response<ByteString> response =
        awaitResponse(
            serviceHelper
                .request("POST", path("/foo"), serialize(WORKFLOW_CONFIGURATION)));

    verify(workflowValidator).validateWorkflowConfiguration(WORKFLOW_CONFIGURATION);

    assertThat(response, hasStatus(withCode(Status.SERVICE_UNAVAILABLE)));
    assertThat(response, hasNoPayload());
  }

  @Test
  public void shouldForwardInternalResponseForDeleteWorkflow() throws Exception {
    sinceVersion(Api.Version.V3);

    serviceHelper.stubClient()
        .respond(Response.forStatus(Status.OK))
        .to(SCHEDULER_BASE + "/api/v0/workflows/foo/bar");

    Response<ByteString> response =
        awaitResponse(
            serviceHelper.request("DELETE", path("/foo/bar")));

    assertThat(response, hasStatus(withCode(Status.OK)));
    assertThat(response, hasNoPayload());
  }

  @Test
  public void shouldFailInvalidWorkflowImageWithoutForwarding() throws Exception {
    sinceVersion(Api.Version.V3);

    when(workflowValidator.validateWorkflowConfiguration(any())).thenReturn(ImmutableList.of("bad", "image"));

    Response<ByteString> response = awaitResponse(serviceHelper
        .request("POST", path("/foo"), serialize(WORKFLOW_CONFIGURATION)));

    verify(workflowValidator).validateWorkflowConfiguration(WORKFLOW_CONFIGURATION);

    assertThat(serviceHelper.stubClient().sentRequests(), is(empty()));

    assertThat(response, hasStatus(withCode(Status.BAD_REQUEST)));
  }

  @Test
  public void shouldReturnWorkflows() throws Exception {
    sinceVersion(Api.Version.V3);

    storage.storeWorkflow(Workflow.create("other_component", WORKFLOW_CONFIGURATION));

    Response<ByteString> response = awaitResponse(
        serviceHelper.request("GET", path("")));

    assertThat(response, hasStatus(withCode(Status.OK)));
    assertJson(response, "[*]", hasSize(2));
  }

  @Test
  public void shouldReturnWorkflowsInComponent() throws Exception {
    sinceVersion(Api.Version.V3);

    storage.storeWorkflow(Workflow.create("other_component", WORKFLOW_CONFIGURATION));

    Response<ByteString> response = awaitResponse(
        serviceHelper.request("GET", path("/foo")));

    assertThat(response, hasStatus(withCode(Status.OK)));
    assertJson(response, "[*]", hasSize(1));
    assertJson(response, "[0].component_id", is("foo"));
  }

  private long ms(String time) {
    return Instant.parse("2016-08-10T" + time + "Z").toEpochMilli();
  }

  private Connection setupBigTableMockTable() {
    Connection bigtable = mock(Connection.class);
    try {
      new BigtableMocker(bigtable)
          .setNumFailures(0)
          .setupTable(BigtableStorage.EVENTS_TABLE_NAME)
          .finalizeMocking();
    } catch (IOException e) {
      throw Throwables.propagate(e);
    }
    return bigtable;
  }
}<|MERGE_RESOLUTION|>--- conflicted
+++ resolved
@@ -61,11 +61,7 @@
 import com.spotify.styx.storage.AggregateStorage;
 import com.spotify.styx.storage.BigtableMocker;
 import com.spotify.styx.storage.BigtableStorage;
-<<<<<<< HEAD
-import com.spotify.styx.util.DockerImageValidator;
 import com.spotify.styx.util.ShardedCounter;
-=======
->>>>>>> c708b63c
 import com.spotify.styx.util.TriggerUtil;
 import com.spotify.styx.util.WorkflowValidator;
 import java.io.IOException;
@@ -87,8 +83,6 @@
   private static final String SCHEDULER_BASE = "http://localhost:12345";
 
   private static LocalDatastoreHelper localDatastore;
-
-<<<<<<< HEAD
   private Datastore datastore = localDatastore.getOptions().getService();
   private Connection bigtable = setupBigTableMockTable();
   private AggregateStorage storage;
@@ -98,8 +92,6 @@
     MockitoAnnotations.initMocks(this);
   }
 
-=======
->>>>>>> c708b63c
   private static final WorkflowConfiguration WORKFLOW_CONFIGURATION =
       WorkflowConfiguration.builder()
           .id("bar")
@@ -128,33 +120,15 @@
   private static final ByteString BAD_JSON =
       ByteString.encodeUtf8("{\"The BAD\"}");
 
-<<<<<<< HEAD
-  @Mock private DockerImageValidator dockerImageValidator;
   @Mock private ShardedCounter shardedCounter;
-
+  @Mock WorkflowValidator workflowValidator;
+  
   @Override
   protected void init(Environment environment) {
     storage = new AggregateStorage(bigtable, datastore, Duration.ZERO, shardedCounter);
-    when(dockerImageValidator.validateImageReference(Mockito.anyString())).thenReturn(Collections.emptyList());
-    WorkflowResource workflowResource = new WorkflowResource(storage, SCHEDULER_BASE, dockerImageValidator,
-=======
-  @Mock WorkflowValidator workflowValidator;
-
-  private Datastore datastore = localDatastore.getOptions().getService();
-  private Connection bigtable = setupBigTableMockTable();
-  private AggregateStorage storage = new AggregateStorage(bigtable, datastore, Duration.ZERO);
-
-  public WorkflowResourceTest(Api.Version version) {
-    super("/workflows", version, "workflow-test");
-    MockitoAnnotations.initMocks(this);
-  }
-
-  @Override
-  protected void init(Environment environment) {
     when(workflowValidator.validateWorkflow(any())).thenReturn(Collections.emptyList());
     when(workflowValidator.validateWorkflowConfiguration(any())).thenReturn(Collections.emptyList());
     WorkflowResource workflowResource = new WorkflowResource(storage, SCHEDULER_BASE, workflowValidator,
->>>>>>> c708b63c
                                                              environment.client());
 
     environment.routingEngine()
