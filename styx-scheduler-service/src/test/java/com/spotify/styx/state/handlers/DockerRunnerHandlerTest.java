--- conflicted
+++ resolved
@@ -30,10 +30,7 @@
 import static org.mockito.Matchers.any;
 import static org.mockito.Matchers.anyString;
 import static org.mockito.Matchers.eq;
-<<<<<<< HEAD
-=======
 import static org.mockito.Matchers.same;
->>>>>>> e865a954
 import static org.mockito.Mockito.doThrow;
 import static org.mockito.Mockito.timeout;
 import static org.mockito.Mockito.verify;
@@ -89,7 +86,6 @@
 
   @Captor ArgumentCaptor<WorkflowInstance> instanceCaptor;
   @Captor ArgumentCaptor<RunSpec> runSpecCaptor;
-  @Captor ArgumentCaptor<String> executionIdCaptor;
 
   @Before
   public void setUp() throws Exception {
@@ -113,7 +109,7 @@
 
     // Let the submission proceed and verify it does so
     semaphore.release();
-    verify(dockerRunner, timeout(60_000).times(1)).start(eq(instance1), any(RunSpec.class), anyString());
+    verify(dockerRunner, timeout(60_000).times(1)).start(eq(instance1), any(RunSpec.class));
 
     verifyNoMoreInteractions(rateLimiter);
 
@@ -127,13 +123,13 @@
     verifyNoMoreInteractions(dockerRunner);
 
     semaphore.release();
-    verify(dockerRunner, timeout(60_000).times(2)).start(any(WorkflowInstance.class), any(RunSpec.class), anyString());
+    verify(dockerRunner, timeout(60_000).times(2)).start(any(WorkflowInstance.class), any(RunSpec.class));
     verifyNoMoreInteractions(rateLimiter);
 
     semaphore.release();
     semaphore.release();
 
-    verify(dockerRunner, timeout(60_000).times(4)).start(instanceCaptor.capture(), any(RunSpec.class), anyString());
+    verify(dockerRunner, timeout(60_000).times(4)).start(instanceCaptor.capture(), any(RunSpec.class));
     verifyNoMoreInteractions(rateLimiter);
 
     assertThat(instanceCaptor.getAllValues(), containsInAnyOrder(instance1, instance2, instance3, instance4));
@@ -156,15 +152,19 @@
     WorkflowInstance workflowInstance = WorkflowInstance.create(workflow.id(), "2016-03-14");
     ExecutionDescription desc = ExecutionDescription.forImage(TEST_DOCKER_IMAGE);
     RunState runState = RunState.create(workflowInstance, RunState.State.SUBMITTING,
-        StateData.newBuilder().executionDescription(desc).build());
-
-    stateManager.initialize(runState);
-    dockerRunnerHandler.transitionInto(runState);
-
-    verify(dockerRunner, timeout(60_000)).start(instanceCaptor.capture(), runSpecCaptor.capture(), anyString());
+        StateData.newBuilder()
+            .executionDescription(desc)
+            .executionId(TEST_EXECUTION_ID)
+            .build());
+
+    stateManager.initialize(runState);
+    dockerRunnerHandler.transitionInto(runState);
+
+    verify(dockerRunner, timeout(60_000)).start(instanceCaptor.capture(), runSpecCaptor.capture());
 
     assertThat(instanceCaptor.getValue(), is(workflowInstance));
     assertThat(runSpecCaptor.getValue().imageName(), is(TEST_DOCKER_IMAGE));
+    assertThat(runSpecCaptor.getValue().executionId(), is(TEST_EXECUTION_ID));
   }
 
   @Test
@@ -177,7 +177,7 @@
     stateManager.initialize(runState);
     dockerRunnerHandler.transitionInto(runState);
 
-    verify(dockerRunner, timeout(60_000)).start(instanceCaptor.capture(), runSpecCaptor.capture(), anyString());
+    verify(dockerRunner, timeout(60_000)).start(instanceCaptor.capture(), runSpecCaptor.capture());
 
     assertThat(runSpecCaptor.getValue().args(), contains("--date", "2016-03-14T15" , "--bar"));
   }
@@ -185,11 +185,7 @@
   @Test
   public void shouldFailIfDockerRunnerRaisesException() throws Exception {
     doThrow(new IOException("Testing exception.")).when(dockerRunner)
-<<<<<<< HEAD
         .start(any(WorkflowInstance.class), any(RunSpec.class));
-=======
-        .start(any(WorkflowInstance.class), any(RunSpec.class), anyString());
->>>>>>> e865a954
 
     Workflow workflow = Workflow.create("id", TestData.WORKFLOW_URI, configuration());
     WorkflowInstance workflowInstance = WorkflowInstance.create(workflow.id(), "2016-03-14T15");
@@ -242,18 +238,10 @@
     stateManager.initialize(runState);
     stateManager.receive(Event.triggerExecution(workflowInstance, TRIGGER));
     stateManager.receive(Event.dequeue(workflowInstance));
-<<<<<<< HEAD
     stateManager.receive(Event.submit(workflowInstance, EXECUTION_DESCRIPTION, TEST_EXECUTION_ID));
     verify(stateManager, timeout(60_000)).receive(Event.submitted(workflowInstance, TEST_EXECUTION_ID));
-=======
-    stateManager.receive(Event.submit(workflowInstance, EXECUTION_DESCRIPTION));
-    verify(dockerRunner, timeout(60_000)).start(same(workflowInstance), any(RunSpec.class),
-        executionIdCaptor.capture());
-    final String executionId = executionIdCaptor.getValue();
-    verify(stateManager, timeout(60_000)).receive(Event.submitted(workflowInstance, executionId));
->>>>>>> e865a954
     stateManager.receive(Event.runError(workflowInstance, ""));
-    verify(dockerRunner).cleanup(workflowInstance, executionId);
+    verify(dockerRunner).cleanup(workflowInstance, TEST_EXECUTION_ID);
   }
 
   private WorkflowConfiguration configuration(String... args) {
